--- conflicted
+++ resolved
@@ -44,13 +44,6 @@
 python -m doctest downward/suites.py
 cd ..
 
-<<<<<<< HEAD
-EXAMPLES="lama.py lmcut.py showcase-options.py standard_exp.py \
-    simple/simple-exp.py pi/pi.py pi/pi-ext.py planner/planner.py \
-    planner/planner-ext.py"
-
-=======
->>>>>>> c086c255
 # Check imports and unused/missing variables.
 pyflakes lab/calls lab/reports lab/*.py  # Don't check external dir.
 pyflakes downward examples
@@ -81,10 +74,7 @@
 
 # Only check downward code if $REPO exists.
 if [ -d "$REPO" ]; then
-<<<<<<< HEAD
     ./lama.py --all
-=======
->>>>>>> c086c255
     ./lmcut.py --all
 
     cd planner
