--- conflicted
+++ resolved
@@ -50,11 +50,7 @@
 ./tests/find-dead-code
 
 # Check code formatting.
-<<<<<<< HEAD
-#pep8 --max-line-length=90 --exclude=*external*,data lab downward examples setup.py
-=======
 pycodestyle --max-line-length=90 --exclude=data,external lab downward examples setup.py
->>>>>>> 6e48e15a
 
 # Check if documentation builds.
 cd docs
@@ -71,9 +67,9 @@
 
 cd examples
 
-#cd ff
-#./ff.py --all
-#cd ..
+cd ff
+./ff.py --all
+cd ..
 
 cd simple
 ./simple-exp.py --all
