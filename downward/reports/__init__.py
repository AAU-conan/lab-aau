# -*- coding: utf-8 -*-
#
# downward uses the lab package to conduct experiments with the
# Fast Downward planning system.
#
# This program is free software: you can redistribute it and/or modify
# it under the terms of the GNU General Public License as published by
# the Free Software Foundation, either version 3 of the License, or
# (at your option) any later version.
#
# This program is distributed in the hope that it will be useful,
# but WITHOUT ANY WARRANTY; without even the implied warranty of
# MERCHANTABILITY or FITNESS FOR A PARTICULAR PURPOSE.  See the
# GNU General Public License for more details.
#
# You should have received a copy of the GNU General Public License
# along with this program.  If not, see <http://www.gnu.org/licenses/>.

"""
Module that permits generating downward reports by reading properties files.
"""

from __future__ import with_statement, division

from collections import defaultdict
from fnmatch import fnmatch
import logging

from lab import reports
from lab import tools
from lab.reports import Attribute, Report, geometric_mean


class QualityFilters(object):
    """Compute the IPC score.

    This class provide two filters. The first stores costs, the second
    computes IPC scores.

    """
    def __init__(self):
        self.tasks_to_costs = defaultdict(list)

    def _get_task(self, run):
        return (run['domain'], run['problem'])

    def _compute_quality(self, cost, all_costs):
        if cost is None:
            return 0.0
        assert all_costs
        min_cost = min(all_costs)
        if cost == 0:
            assert min_cost == 0
            return 1.0
        return min_cost / cost

    def store_costs(self, run):
        cost = run.get('cost')
        if cost is not None and run.get('coverage'):
            self.tasks_to_costs[self._get_task(run)].append(cost)
        return True

    def add_quality(self, run):
        run['quality'] = self._compute_quality(
            run.get('cost'), self.tasks_to_costs[self._get_task(run)])
        return run


class PlanningReport(Report):
    """
    This is the base class for Fast Downward reports.
    """
    ATTRIBUTES = dict((str(attr), attr) for attr in [
<<<<<<< HEAD
        Attribute('cost', scale='linear'),
        Attribute('coverage', absolute=True, min_wins=False, scale='linear'),
        Attribute('dead_ends', min_wins=False),
        Attribute('evaluations', functions=geometric_mean),
        Attribute('expansions', functions=geometric_mean),
        Attribute('generated', functions=geometric_mean),
        Attribute('initial_h_value', min_wins=False, scale='linear'),
        Attribute('plan_length', scale='linear'),
=======
        Attribute('coverage', absolute=True, min_wins=False),
        Attribute('initial_h_value', min_wins=False, functions=reports.finite_sum),
>>>>>>> 9b38c4ee
        Attribute('quality', absolute=True, min_wins=False),
        Attribute(
            'score_*', min_wins=False, functions=[reports.arithmetic_mean, sum]),
        Attribute('search_time', functions=geometric_mean),
        Attribute('total_time', functions=geometric_mean),
        Attribute('unsolvable', absolute=True, min_wins=False),
    ])

    INFO_ATTRIBUTES = [
        'local_revision', 'global_revision', 'revision_summary',
        'build_options', 'driver_options', 'component_options'
    ]

    def __init__(self, **kwargs):
        """
        See :class:`~lab.reports.Report` for inherited parameters.

        You can include only specific domains or algorithms by
        using :py:class:`filters <.Report>`. If you provide a list for
        *filter_algorithm*, it will be used to determine the order of
        algorithms in the report. ::

            # Use a filter function: algorithms sorted alphabetically.
            def only_blind_and_lmcut(run):
                return run['algorithm'] in ['blind', 'lmcut']
            PlanningReport(filter=only_blind_and_lmcut)

            # Use "filter_algorithm": list orders algorithms.
            PlanningReport(filter_algorithm=['lmcut', 'blind'])

        The constructor automatically adds two filters that together
        compute and store IPC scores in the "quality" attribute. The
        first caches the costs and the second computes and adds the IPC
        score to each run.

        """
        # Set non-default options for some attributes.
        attributes = tools.make_list(kwargs.get('attributes') or [])
        kwargs['attributes'] = [self._prepare_attribute(attr) for attr in attributes]

        # Remember the order of algorithms if it is given as a keyword argument filter.
        self.filter_algorithm = tools.make_list(kwargs.get('filter_algorithm', []))

        # Compute IPC scores.
        quality_filters = QualityFilters()
        filters = tools.make_list(kwargs.get('filter', []))
        filters.append(quality_filters.store_costs)
        filters.append(quality_filters.add_quality)
        kwargs['filter'] = filters

        Report.__init__(self, **kwargs)

    def get_text(self):
        markup = Report.get_text(self)
        unxeplained_errors = 0
        for run in self.runs.values():
            if run.get('error', '').startswith('unexplained'):
                logging.warning(
                    'Unexplained error in "{run_dir}": {error}'.format(**run))
                unxeplained_errors += 1
        if unxeplained_errors:
            logging.warning(
                'There were {} runs with unexplained errors.'.format(
                    unxeplained_errors))
        return markup

    def _prepare_attribute(self, attr):
        if not isinstance(attr, Attribute):
            if attr in self.ATTRIBUTES:
                return self.ATTRIBUTES[attr]
            for pattern in self.ATTRIBUTES.values():
                if (fnmatch(attr, pattern)):
                    return pattern.copy(attr)
        return Report._prepare_attribute(self, attr)

    def _scan_data(self):
        self._scan_planning_data()
        Report._scan_data(self)

    def _scan_planning_data(self):
        problems = set()
        self.domains = defaultdict(list)
        self.problem_runs = defaultdict(list)
        self.domain_algorithm_runs = defaultdict(list)
        self.runs = {}
        for run in self.props.values():
            if 'coverage' not in run and 'error' not in run:
                run['error'] = 'unexplained-crash'

            domain, problem, algo = run['domain'], run['problem'], run['algorithm']
            problems.add((domain, problem))
            self.problem_runs[(domain, problem)].append(run)
            self.domain_algorithm_runs[(domain, algo)].append(run)
            self.runs[(domain, problem, algo)] = run
        for domain, problem in problems:
            self.domains[domain].append(problem)

        self.algorithms = self._get_algorithm_order()

        if len(problems) * len(self.algorithms) != len(self.runs):
            logging.warning(
                'Not every algorithm has been run on every task. '
                'However, if you applied a filter this is to be '
                'expected. If not, there might be old properties in the '
                'eval-dir that got included in the report. '
                'Algorithms (%d): %s, problems (%d), domains (%d): %s, runs (%d)' %
                (len(self.algorithms), self.algorithms, len(problems),
                 len(self.domains), self.domains.keys(), len(self.runs)))

        # Sort each entry in problem_runs by algorithm.
        algo_to_index = dict(
            (algorithm, index)
            for index, algorithm in enumerate(self.algorithms))

        def run_key(run):
            return algo_to_index[run['algorithm']]

        for problem_runs in self.problem_runs.values():
            problem_runs.sort(key=run_key)

        self.algorithm_info = self._scan_algorithm_info()

    def _scan_algorithm_info(self):
        info = {}
        for (domain, problem), runs in self.problem_runs.items():
            for run in runs:
                info[run['algorithm']] = dict(
                    (attr, run.get(attr, '?'))
                    for attr in self.INFO_ATTRIBUTES)
            # We only need to scan the algorithms for one task.
            break
        return info

    def _get_warnings_table(self):
        """
        Return a :py:class:`Table <lab.reports.Table>` containing one line for
        each run where an unexpected error occured.
        """
        columns = [
            'domain', 'problem', 'algorithm', 'error',
            'fast-downward_wall_clock_time', 'raw_memory']
        table = reports.Table(title='Unexplained errors')
        table.set_column_order(columns)
        for run in self.props.values():
            if run.get('error', '').startswith('unexplained'):
                for column in columns:
                    table.add_cell(run['run_dir'], column, run.get(column, '?'))
        return table

    def _get_algorithm_order(self):
        """
        Return a list of algorithms in the order determined by the user.

        If 'filter_algorithm' is given, algorithms are sorted in that
        order. Otherwise, they are sorted alphabetically.

        You can use the order of algorithms in your own custom report
        subclasses by accessing self.algorithms which is calculated in
        self._scan_planning_data.

        """
        all_algos = set(run['algorithm'] for run in self.props.values())
        if self.filter_algorithm:
            # Other filters may have changed the set of available algorithms by either
            # removing all runs for one algorithm or changing run['algorithm'] for a run.
            # Maintain the original order of algorithms and only keep algorithms that
            # still have runs after filtering. Then add all new algorithms
            # sorted naturally at the end.
            algo_order = (
                [c for c in self.filter_algorithm if c in all_algos] +
                tools.natural_sort(all_algos - set(self.filter_algorithm)))
        else:
            algo_order = tools.natural_sort(all_algos)
        return algo_order<|MERGE_RESOLUTION|>--- conflicted
+++ resolved
@@ -71,19 +71,16 @@
     This is the base class for Fast Downward reports.
     """
     ATTRIBUTES = dict((str(attr), attr) for attr in [
-<<<<<<< HEAD
         Attribute('cost', scale='linear'),
         Attribute('coverage', absolute=True, min_wins=False, scale='linear'),
         Attribute('dead_ends', min_wins=False),
         Attribute('evaluations', functions=geometric_mean),
         Attribute('expansions', functions=geometric_mean),
         Attribute('generated', functions=geometric_mean),
-        Attribute('initial_h_value', min_wins=False, scale='linear'),
+        Attribute(
+            'initial_h_value', min_wins=False, scale='linear',
+            functions=reports.finite_sum),
         Attribute('plan_length', scale='linear'),
-=======
-        Attribute('coverage', absolute=True, min_wins=False),
-        Attribute('initial_h_value', min_wins=False, functions=reports.finite_sum),
->>>>>>> 9b38c4ee
         Attribute('quality', absolute=True, min_wins=False),
         Attribute(
             'score_*', min_wins=False, functions=[reports.arithmetic_mean, sum]),
